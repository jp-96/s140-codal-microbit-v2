MEMORY
{
  MBR (rx) : ORIGIN = 0x0000, LENGTH = 0x1000
  SD (rx) : ORIGIN = 0x1000, LENGTH = 0x26000
  FLASH (rx) : ORIGIN = 0x27000, LENGTH = 0x72000 - 0x27000
  BOOTLOADER (rx) : ORIGIN = 0x72000, LENGTH = 0x7E000 - 0x72000
  SETTINGS (rx) : ORIGIN = 0x7E000, LENGTH = 0x2000
  UICR (rx) : ORIGIN = 0x10001014, LENGTH = 0x8
<<<<<<< HEAD
  RAM (rwx) : ORIGIN = 0x20002280, LENGTH = 0x20000 - 0x2280
=======
  RAM (rwx) : ORIGIN = 0x20002440, LENGTH = 0x20000 - 0x2440
>>>>>>> 6534b17c
}
OUTPUT_FORMAT ("elf32-littlearm", "elf32-bigarm", "elf32-littlearm")
ENTRY(Reset_Handler)
SECTIONS
{
    . = ALIGN(4);
    .mbr :
    {
        KEEP(*(.mbr))
    } > MBR

    . = ALIGN(4);
    .softdevice :
    {
        KEEP(*(.softdevice))
    } > SD
    
    . = ALIGN(4);
    .bootloader :
    {
        KEEP(*(.bootloader))
    } > BOOTLOADER

    . = ALIGN(4);
    .uicr :
    {
        KEEP(*(.uicr))
    } > UICR

    . = ALIGN(4);
    .settings :
    {
        KEEP(*(.settings))
    } > SETTINGS
    
    .text :
    {
        KEEP(*(.isr_vector))
        KEEP(*(.Vectors))
        *(.text*)
        KEEP(*(.init))
        KEEP(*(.fini))
        *crtbegin.o(.ctors)
        *crtbegin?.o(.ctors)
        *(EXCLUDE_FILE(*crtend?.o *crtend.o) .ctors)
        *(SORT(.ctors.*))
        *(.ctors)
        *crtbegin.o(.dtors)
        *crtbegin?.o(.dtors)
        *(EXCLUDE_FILE(*crtend?.o *crtend.o) .dtors)
        *(SORT(.dtors.*))
        *(.dtors)
        *(.rodata*)
        KEEP(*(.eh_frame*))
    } > FLASH
    
    /* for NRF_LOG_XXX */
    .log_const_data :
    {
      PROVIDE(__start_log_const_data = .);
      KEEP(*(SORT(.log_const_data*)))
      PROVIDE(__stop_log_const_data = .);
    } > FLASH
    
    .sdh_ble_observers :
    {
      PROVIDE(__start_sdh_ble_observers = .);
      KEEP(*(SORT(.sdh_ble_observers*)))
      PROVIDE(__stop_sdh_ble_observers = .);
    } > FLASH
    .sdh_soc_observers :
    {
      PROVIDE(__start_sdh_soc_observers = .);
      KEEP(*(SORT(.sdh_soc_observers*)))
      PROVIDE(__stop_sdh_soc_observers = .);
    } > FLASH
    .pwr_mgmt_data :
    {
      PROVIDE(__start_pwr_mgmt_data = .);
      KEEP(*(SORT(.pwr_mgmt_data*)))
      PROVIDE(__stop_pwr_mgmt_data = .);
    } > FLASH
    .sdh_state_observers :
    {
      PROVIDE(__start_sdh_state_observers = .);
      KEEP(*(SORT(.sdh_state_observers*)))
      PROVIDE(__stop_sdh_state_observers = .);
    } > FLASH
    .sdh_stack_observers :
    {
      PROVIDE(__start_sdh_stack_observers = .);
      KEEP(*(SORT(.sdh_stack_observers*)))
      PROVIDE(__stop_sdh_stack_observers = .);
    } > FLASH
    .sdh_req_observers :
    {
      PROVIDE(__start_sdh_req_observers = .);
      KEEP(*(SORT(.sdh_req_observers*)))
      PROVIDE(__stop_sdh_req_observers = .);
    } > FLASH

    .ARM.extab :
    {
        *(.ARM.extab* .gnu.linkonce.armextab.*)
        . = ALIGN(4);
    } > FLASH
    __exidx_start = .;
    .ARM.exidx :
    {
        *(.ARM.exidx* .gnu.linkonce.armexidx.*)
        . = ALIGN(4);
    } > FLASH
    __exidx_end = .;
    __etext = .;
    .data : AT (__etext)
    {
        __data_start__ = .;
        *(vtable)
        *(.data*)
        . = ALIGN(4);
        PROVIDE_HIDDEN (__preinit_array_start = .);
        KEEP(*(.preinit_array))
        PROVIDE_HIDDEN (__preinit_array_end = .);
        . = ALIGN(4);
        PROVIDE_HIDDEN (__init_array_start = .);
        KEEP(*(SORT(.init_array.*)))
        KEEP(*(.init_array))
        PROVIDE_HIDDEN (__init_array_end = .);
        . = ALIGN(4);
        PROVIDE_HIDDEN (__fini_array_start = .);
        KEEP(*(SORT(.fini_array.*)))
        KEEP(*(.fini_array))
        PROVIDE_HIDDEN (__fini_array_end = .);
        
        /* for NRF_LOG_XXX */
        . = ALIGN(4);
        PROVIDE(__start_log_dynamic_data = .);
        KEEP(*(SORT(.log_dynamic_data*)))
        PROVIDE(__stop_log_dynamic_data = .);

        /* for NRF_LOG_XXX */
        . = ALIGN(4);
        PROVIDE(__start_log_filter_data = .);
        KEEP(*(SORT(.log_filter_data*)))
        PROVIDE(__stop_log_filter_data = .);
        
        . = ALIGN(4);
        PROVIDE(__start_fs_data = .);
        KEEP(*(.fs_data))
        PROVIDE(__stop_fs_data = .);
        *(.jcr)
        . = ALIGN(4);
        __data_end__ = .;
    } > RAM
    __edata = .;
    .noinit :
    {
      PROVIDE(__start_noinit = .);
      KEEP(*(.noinit))
      PROVIDE(__stop_noinit = .);
    } > RAM
    .bss :
    {
        . = ALIGN(4);
        __bss_start__ = .;
        *(.bss*)
        *(COMMON)
        . = ALIGN(4);
        __bss_end__ = .;
    } > RAM
    .heap (NOLOAD):
    {
        __end__ = .;
        end = __end__;
        *(.heap*);
        ASSERT(. <= (ORIGIN(RAM) + LENGTH(RAM) - 0x800), "heap region overflowed into stack");
        . += (ORIGIN(RAM) + LENGTH(RAM) - 0x800) - .;
    } > RAM
    __StackTop = ORIGIN(RAM) + LENGTH(RAM);
    PROVIDE(__stack = __StackTop);
}
<|MERGE_RESOLUTION|>--- conflicted
+++ resolved
@@ -6,11 +6,7 @@
   BOOTLOADER (rx) : ORIGIN = 0x72000, LENGTH = 0x7E000 - 0x72000
   SETTINGS (rx) : ORIGIN = 0x7E000, LENGTH = 0x2000
   UICR (rx) : ORIGIN = 0x10001014, LENGTH = 0x8
-<<<<<<< HEAD
-  RAM (rwx) : ORIGIN = 0x20002280, LENGTH = 0x20000 - 0x2280
-=======
   RAM (rwx) : ORIGIN = 0x20002440, LENGTH = 0x20000 - 0x2440
->>>>>>> 6534b17c
 }
 OUTPUT_FORMAT ("elf32-littlearm", "elf32-bigarm", "elf32-littlearm")
 ENTRY(Reset_Handler)
